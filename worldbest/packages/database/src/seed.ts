import { PrismaClient } from '@prisma/client';
import bcrypt from 'bcryptjs';

const prisma = new PrismaClient();

async function main() {
  console.log('🌱 Starting database seed...');

  // Clean existing data
  await prisma.auditLog.deleteMany();
  await prisma.projectCollaborator.deleteMany();
  await prisma.project.deleteMany();
  await prisma.teamMember.deleteMany();
  await prisma.team.deleteMany();
  await prisma.apiKey.deleteMany();
  await prisma.session.deleteMany();
  await prisma.user.deleteMany();

  console.log('✨ Cleaned existing data');

  // Create demo users
  const hashedPassword = await bcrypt.hash('Demo123!@#', 12);

  const demoUser = await prisma.user.create({
    data: {
      email: 'demo@worldbest.ai',
      displayName: 'Demo User',
      username: 'demouser',
      password: hashedPassword,
      role: 'user',
      isEmailVerified: true,
      emailVerifiedAt: new Date(),
      plan: 'pro_creator',
    },
  });

  const adminUser = await prisma.user.create({
    data: {
      email: 'admin@worldbest.ai',
      displayName: 'Admin User',
      username: 'admin',
      password: hashedPassword,
      role: 'admin',
      isEmailVerified: true,
      emailVerifiedAt: new Date(),
      plan: 'enterprise',
    },
  });

  const collaboratorUser = await prisma.user.create({
    data: {
      email: 'collaborator@worldbest.ai',
      displayName: 'Collaborator User',
      username: 'collaborator',
      password: hashedPassword,
      role: 'user',
      isEmailVerified: true,
      emailVerifiedAt: new Date(),
      plan: 'solo_author',
    },
  });

  console.log('👥 Created demo users');

  // Create a team
  const team = await prisma.team.create({
    data: {
      name: 'Demo Writers Studio',
      slug: 'demo-writers-studio',
      description: 'A collaborative writing studio for demonstration',
      ownerId: adminUser.id,
      plan: 'studio_team',
      billingEmail: 'billing@worldbest.ai',
      seatsLimit: 5,
      seatsUsed: 2,
      members: {
        create: [
          {
            userId: adminUser.id,
            role: 'admin',
            permissions: ['all'],
            status: 'active',
            invitedBy: adminUser.id,
            joinedAt: new Date(),
          },
          {
            userId: demoUser.id,
            role: 'editor',
            permissions: ['read', 'write', 'comment'],
            status: 'active',
            invitedBy: adminUser.id,
            joinedAt: new Date(),
          },
        ],
      },
    },
  });

  console.log('👥 Created demo team');

  // Create sample projects
  const fantasyProject = await prisma.project.create({
    data: {
      title: 'The Chronicles of Aetheria',
      synopsis: 'An epic fantasy saga following the journey of unlikely heroes as they navigate political intrigue, ancient magic, and world-ending threats in the realm of Aetheria.',
      genre: 'fantasy',
      ownerId: demoUser.id,
      teamId: team.id,
      targetAudience: 'young-adult',
      contentRating: 'PG-13',
      visibility: 'team',
      collaborators: {
        create: {
          userId: collaboratorUser.id,
          role: 'editor',
          permissions: ['read', 'write', 'comment'],
        },
      },
    },
  });

<<<<<<< HEAD
  const sciFiProject = await prisma.project.create({
    data: {
      title: 'Quantum Paradox',
      synopsis: 'A hard science fiction thriller exploring the consequences of time travel and parallel universes when a physicist discovers a way to communicate with alternate versions of herself.',
      genre: 'sci-fi',
      ownerId: demoUser.id,
      targetAudience: 'adult',
      contentRating: 'R',
      visibility: 'private',
      draftModel: 'gpt-4',
      polishModel: 'claude-3',
      temperatureDraft: 0.8,
      temperaturePolish: 0.4,
    },
  });
=======
  // Add relationships between characters
  const characters = project.characters;
  if (characters.length >= 2) {
    await prisma.relationship.create({
      data: {
        characterId: characters[0].id,
        relatedCharId: characters[1].id,
        relationshipType: 'friend',
        description: 'Childhood friends who grew up together',
        dynamics: 'Supportive but sometimes competitive',
        tensionPoints: ['Different life goals', 'Past romantic interest'],
      },
    });
  }

  // Add text versions to scenes
  const scenes = project.books[0].chapters.flatMap((c: any) => c.scenes);
  for (const scene of scenes.slice(0, 3)) {
    await prisma.textVersion.create({
      data: {
        sceneId: scene.id,
        authorId: userId,
        content: faker.lorem.paragraphs(5, '\n\n'),
        summary: faker.lorem.paragraph(),
        semanticHash: faker.string.alphanumeric(32),
        wordCount: faker.number.int({ min: 500, max: 2000 }),
        aiGenerated: false,
      },
    });
  }
>>>>>>> f7525d15

  const mysteryProject = await prisma.project.create({
    data: {
      title: 'The Lighthouse Keeper\'s Secret',
      synopsis: 'A psychological mystery set in a remote coastal town where a detective investigates a series of disappearances linked to an abandoned lighthouse with a dark history.',
      genre: 'mystery',
      ownerId: collaboratorUser.id,
      targetAudience: 'adult',
      contentRating: 'PG-13',
      visibility: 'private',
    },
  });

  console.log('📚 Created sample projects');

  // Create books for the fantasy project
  const book1 = await prisma.book.create({
    data: {
      projectId: fantasyProject.id,
      title: 'The Awakening',
      order: 1,
      blurb: 'The prophecy begins to unfold as ancient powers stir in the forgotten corners of Aetheria.',
      targetWordCount: 90000,
      status: 'drafting',
    },
  });

  const book2 = await prisma.book.create({
    data: {
      projectId: fantasyProject.id,
      title: 'The Gathering Storm',
      order: 2,
      blurb: 'Alliances form and betrayals emerge as the true enemy reveals itself.',
      targetWordCount: 95000,
      status: 'planning',
    },
  });

  console.log('📖 Created sample books');

  // Create chapters for book 1
  const chapter1 = await prisma.chapter.create({
    data: {
      bookId: book1.id,
      number: 1,
      title: 'The Stranger\'s Arrival',
      summary: 'A mysterious traveler arrives in the village of Millhaven, bringing news of dark omens from the capital.',
      targetWordCount: 4500,
      status: 'completed',
    },
  });

  const chapter2 = await prisma.chapter.create({
    data: {
      bookId: book1.id,
      number: 2,
      title: 'Whispers in the Dark',
      summary: 'Strange dreams plague the villagers as an ancient artifact is discovered in the old ruins.',
      targetWordCount: 5000,
      status: 'drafting',
    },
  });

  console.log('📄 Created sample chapters');

  // Create characters for the fantasy project
  const mainCharacter = await prisma.character.create({
    data: {
      projectId: fantasyProject.id,
      name: 'Lyra Starweaver',
      aliases: ['The Chosen One', 'Heir of Light'],
      age: 19,
      gender: 'female',
      mbti: 'INFJ',
      coreTraits: ['brave', 'compassionate', 'determined'],
      fears: ['losing loved ones', 'failing her destiny'],
      desires: ['peace for the realm', 'understanding her powers'],
      backstory: 'Raised as an orphan in a small village, Lyra discovers on her 19th birthday that she is the last descendant of an ancient line of mage-warriors destined to protect Aetheria from the returning darkness.',
    },
  });

  const mentor = await prisma.character.create({
    data: {
      projectId: fantasyProject.id,
      name: 'Master Aldric Greystone',
      age: 67,
      gender: 'male',
      mbti: 'INTJ',
      coreTraits: ['wise', 'secretive', 'protective'],
      fears: ['the prophecy failing', 'his past catching up'],
      desires: ['redemption', 'to see Lyra succeed'],
      backstory: 'Former high mage of the royal court, now living in exile after a catastrophic failure twenty years ago. He recognizes Lyra\'s potential and becomes her reluctant mentor.',
    },
  });

  console.log('👤 Created sample characters');

  // Create locations
  const location1 = await prisma.location.create({
    data: {
      projectId: fantasyProject.id,
      name: 'Millhaven Village',
      region: 'Western Lowlands',
      description: 'A peaceful farming village nestled between rolling hills and ancient forests. Known for its weekly markets and the mysterious Stone Circle on the nearby hilltop.',
      terrain: 'grassland',
      climate: 'temperate',
      significance: 'Starting point of the hero\'s journey',
    },
  });

  const location2 = await prisma.location.create({
    data: {
      projectId: fantasyProject.id,
      name: 'The Sunspire Citadel',
      region: 'Central Mountains',
      description: 'The ancient seat of power for the kingdom, built into a mountain peak that seems to touch the sky. Its towers are said to channel pure sunlight into magical energy.',
      terrain: 'mountainous',
      climate: 'alpine',
      significance: 'Center of magical learning and political power',
    },
  });

  console.log('🗺️ Created sample locations');

  // Create a culture
  const culture = await prisma.culture.create({
    data: {
      projectId: fantasyProject.id,
      name: 'Aetherians',
      norms: ['hospitality to strangers', 'respect for elders', 'magical aptitude testing at age 16'],
      rituals: ['Harvest Moon Festival', 'Coming of Age Ceremony', 'Remembrance of the Fallen'],
      government: 'Constitutional Monarchy with a Council of Mages',
      religion: 'Worship of the Seven Celestial Aspects',
      values: ['honor', 'knowledge', 'balance between magic and nature'],
      taboos: ['blood magic', 'necromancy', 'breaking guest rights'],
    },
  });

  console.log('🏛️ Created sample culture');

  // Create a timeline
  const timeline = await prisma.timeline.create({
    data: {
      projectId: fantasyProject.id,
      name: 'History of Aetheria',
      events: {
        create: [
          {
            date: 'Year 0 - The Founding',
            title: 'The First Kingdom',
            description: 'The seven tribes unite under the first High King, establishing the Kingdom of Aetheria.',
            impact: 'major',
            tags: ['founding', 'political', 'historical'],
          },
          {
            date: 'Year 847 - The Great War',
            title: 'The Shadow Invasion',
            description: 'Dark forces from beyond the Veil invade Aetheria, leading to a century of conflict.',
            impact: 'major',
            tags: ['war', 'magic', 'darkness'],
          },
          {
            date: 'Year 1205 - Present Day',
            title: 'The New Prophecy',
            description: 'Signs indicate the return of the Shadow, and a new chosen one must rise.',
            impact: 'major',
            tags: ['prophecy', 'current', 'plot'],
          },
        ],
      },
    },
  });

  console.log('⏰ Created sample timeline');

  // Create audit logs
  await prisma.auditLog.createMany({
    data: [
      {
        userId: demoUser.id,
        action: 'project.create',
        resourceType: 'project',
        resourceId: fantasyProject.id,
        metadata: { title: 'The Chronicles of Aetheria' },
      },
      {
        userId: demoUser.id,
        action: 'character.create',
        resourceType: 'character',
        resourceId: mainCharacter.id,
        metadata: { name: 'Lyra Starweaver' },
      },
      {
        userId: adminUser.id,
        action: 'team.create',
        resourceType: 'team',
        resourceId: team.id,
        metadata: { name: 'Demo Writers Studio' },
      },
    ],
  });

  console.log('📝 Created audit logs');

  console.log('✅ Seed completed successfully!');
  console.log('\n🔑 Demo credentials:');
  console.log('   Email: demo@worldbest.ai');
  console.log('   Password: Demo123!@#');
  console.log('\n   Admin Email: admin@worldbest.ai');
  console.log('   Admin Password: Demo123!@#');
}

main()
  .catch((e) => {
    console.error('❌ Seed failed:', e);
    process.exit(1);
  })
  .finally(async () => {
    await prisma.$disconnect();
  });<|MERGE_RESOLUTION|>--- conflicted
+++ resolved
@@ -119,23 +119,6 @@
     },
   });
 
-<<<<<<< HEAD
-  const sciFiProject = await prisma.project.create({
-    data: {
-      title: 'Quantum Paradox',
-      synopsis: 'A hard science fiction thriller exploring the consequences of time travel and parallel universes when a physicist discovers a way to communicate with alternate versions of herself.',
-      genre: 'sci-fi',
-      ownerId: demoUser.id,
-      targetAudience: 'adult',
-      contentRating: 'R',
-      visibility: 'private',
-      draftModel: 'gpt-4',
-      polishModel: 'claude-3',
-      temperatureDraft: 0.8,
-      temperaturePolish: 0.4,
-    },
-  });
-=======
   // Add relationships between characters
   const characters = project.characters;
   if (characters.length >= 2) {
@@ -166,7 +149,6 @@
       },
     });
   }
->>>>>>> f7525d15
 
   const mysteryProject = await prisma.project.create({
     data: {
